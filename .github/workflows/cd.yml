name: CD

on:
  release:
    types: published
  pull_request:
    branches: [ master ]

jobs:
  build:
    runs-on: ubuntu-latest
    permissions:
      packages: write
      contents: read
    strategy:
      fail-fast: false
      matrix:
        image:
          - name: 'ubuntu:latest'
            suffix: ''
          - name: 'ubuntu:22.04'
            suffix: '-ubuntu22.04'
          - name: 'ubuntu:20.04'
            suffix: '-ubuntu20.04'
          - name: 'ubuntu:18.04'
            suffix: '-ubuntu18.04'
          - name: 'alpine'
            suffix: '-alpine'
          - name: 'scratch'
            suffix: '-scratch'
    steps:
      - uses: actions/checkout@v3

      - name: Set up Docker Buildx
        uses: docker/setup-buildx-action@v2

      - name: Log in to registry
        uses: docker/login-action@v2
        with:
          registry: ghcr.io
          username: ${{ github.actor }}
          password: ${{ secrets.GITHUB_TOKEN }}

<<<<<<< HEAD
=======
      - name: Set version
        id: set-version
        run: |
          VERSION=${GITHUB_REF/refs\/tags\//}
          echo "VERSION=${VERSION}" >> $GITHUB_OUTPUT
          
          # if app_image == '' then '' else '-<app_image>'
          IMAGE_TAG_SUFFIX=$([ ${{ matrix.app_image }} == '' ] && echo '' || echo -${{ matrix.app_image }})
          # replace : with ''
          IMAGE_TAG_SUFFIX=${IMAGE_TAG_SUFFIX/:/}
          echo "IMAGE_TAG_SUFFIX=${IMAGE_TAG_SUFFIX}" >> $GITHUB_OUTPUT

>>>>>>> c90e3cd4
      - name: Build and push
        id: docker-build
        uses: docker/build-push-action@v4
        with:
          push: true
          file: ./build/package/Dockerfile
          platforms: linux/amd64,linux/arm64
          build-args: |
            VERSION=${{ github.ref_name }}
            APP_IMAGE=${{ matrix.image.name }}
          tags: ghcr.io/${{ github.repository_owner }}/${{ github.event.repository.name }}:${{ github.ref_name }}${{ matrix.image.suffix }}<|MERGE_RESOLUTION|>--- conflicted
+++ resolved
@@ -41,21 +41,6 @@
           username: ${{ github.actor }}
           password: ${{ secrets.GITHUB_TOKEN }}
 
-<<<<<<< HEAD
-=======
-      - name: Set version
-        id: set-version
-        run: |
-          VERSION=${GITHUB_REF/refs\/tags\//}
-          echo "VERSION=${VERSION}" >> $GITHUB_OUTPUT
-          
-          # if app_image == '' then '' else '-<app_image>'
-          IMAGE_TAG_SUFFIX=$([ ${{ matrix.app_image }} == '' ] && echo '' || echo -${{ matrix.app_image }})
-          # replace : with ''
-          IMAGE_TAG_SUFFIX=${IMAGE_TAG_SUFFIX/:/}
-          echo "IMAGE_TAG_SUFFIX=${IMAGE_TAG_SUFFIX}" >> $GITHUB_OUTPUT
-
->>>>>>> c90e3cd4
       - name: Build and push
         id: docker-build
         uses: docker/build-push-action@v4
