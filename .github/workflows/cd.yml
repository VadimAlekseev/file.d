--- conflicted
+++ resolved
@@ -15,7 +15,6 @@
     strategy:
       fail-fast: false
       matrix:
-<<<<<<< HEAD
         image:
           - name: 'ubuntu:18.04'
             suffix: '-ubuntu18.04'
@@ -25,9 +24,6 @@
             suffix: '-ubuntu22.04'
           - name: 'ubuntu:latest'
             suffix: ''
-=======
-        app_image: [ '', 'ubuntu:20.04', 'ubuntu:22.04' ]
->>>>>>> ab7bb8f4
     steps:
       - uses: actions/checkout@v3
 
@@ -61,8 +57,4 @@
           build-args: |
             VERSION=${{ steps.set-version.outputs.VERSION }}
             APP_IMAGE=${{ matrix.app_image }}
-<<<<<<< HEAD
-          tags: ghcr.io/${{ github.repository_owner }}/${{ github.event.repository.name }}:${{ steps.set-version.outputs.VERSION }}${{ matrix.image.suffix }}
-=======
-          tags: ghcr.io/${{ github.repository_owner }}/${{ github.event.repository.name }}:${{ steps.set-version.outputs.VERSION }}${{ steps.set-version.outputs.IMAGE_TAG_SUFFIX }}
->>>>>>> ab7bb8f4
+          tags: ghcr.io/${{ github.repository_owner }}/${{ github.event.repository.name }}:${{ steps.set-version.outputs.VERSION }}${{ matrix.image.suffix }}